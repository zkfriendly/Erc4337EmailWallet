--- conflicted
+++ resolved
@@ -16,11 +16,7 @@
 
 const config: HardhatUserConfig = {
   solidity: {
-<<<<<<< HEAD
-    version: "0.8.21",
-=======
     version: "0.8.23",
->>>>>>> a63aa913
     settings: {
       optimizer: {
         enabled: true,
