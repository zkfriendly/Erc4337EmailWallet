import { ethers } from "ethers";
import { UserOperation } from "./userOpUtils";

export const getGasEstimates = async (
<<<<<<< HEAD
	provider: ethers.JsonRpcProvider,
	bundlerProvider: ethers.JsonRpcProvider,
	userOperationWithoutGasFields: any,
	entryPointAddress: string
) => {
	const gasEstimate = (await bundlerProvider.send(
		"eth_estimateUserOperationGas",
		[userOperationWithoutGasFields, entryPointAddress]
	)) as {
		verificationGasLimit: string;
		preVerificationGas: string;
		callGasLimit: string;
	};

	const safeVerificationGasLimit =
		BigInt(gasEstimate.verificationGasLimit) +
		BigInt(gasEstimate.verificationGasLimit); // + 100% TODO: (merge-ok) why do we have to increase the limit so much for all tests to pass?

	const safePreVerificationGas =
		BigInt(gasEstimate.preVerificationGas) +
		BigInt(gasEstimate.preVerificationGas) / 10n; // + 10%

	const { maxFeePerGas, maxPriorityFeePerGas } = await getFeeData(provider);

	return {
		callGasLimit: gasEstimate.callGasLimit,
		verificationGasLimit: ethers.toBeHex(safeVerificationGasLimit),
		preVerificationGas: ethers.toBeHex(safePreVerificationGas),
		maxFeePerGas,
		maxPriorityFeePerGas,
	};
=======
  provider: ethers.JsonRpcProvider,
  bundlerProvider: ethers.JsonRpcProvider,
  partialUserOperation: Partial<UserOperation>,
  entryPointAddress: string,
) => {
  const gasEstimate = (await bundlerProvider.send(
    "eth_estimateUserOperationGas",
    [partialUserOperation, entryPointAddress],
  )) as {
    verificationGasLimit: string;
    preVerificationGas: string;
    callGasLimit: string;
  };

  const safeVerificationGasLimit =
    BigInt(gasEstimate.verificationGasLimit) +
    BigInt(gasEstimate.verificationGasLimit); // + 100% TODO: (merge-ok) why do we have to increase the limit so much for all tests to pass?

  const safePreVerificationGas =
    BigInt(gasEstimate.preVerificationGas) +
    BigInt(gasEstimate.preVerificationGas) / 10n; // + 10%

  const { maxFeePerGas, maxPriorityFeePerGas } = await getFeeData(provider);

  return {
    callGasLimit: gasEstimate.callGasLimit,
    verificationGasLimit: ethers.toBeHex(safeVerificationGasLimit),
    preVerificationGas: ethers.toBeHex(safePreVerificationGas),
    maxFeePerGas,
    maxPriorityFeePerGas,
  };
>>>>>>> 29b80997
};

export async function getFeeData(provider: ethers.Provider) {
	const feeData = await provider.getFeeData();
	if (!feeData.maxFeePerGas || !feeData.maxPriorityFeePerGas) {
		throw new Error(
			"maxFeePerGas or maxPriorityFeePerGas is null or undefined"
		);
	}

	const maxFeePerGas = "0x" + feeData.maxFeePerGas.toString();
	const maxPriorityFeePerGas = "0x" + feeData.maxPriorityFeePerGas.toString();

	return { maxFeePerGas, maxPriorityFeePerGas };
}<|MERGE_RESOLUTION|>--- conflicted
+++ resolved
@@ -2,15 +2,14 @@
 import { UserOperation } from "./userOpUtils";
 
 export const getGasEstimates = async (
-<<<<<<< HEAD
 	provider: ethers.JsonRpcProvider,
 	bundlerProvider: ethers.JsonRpcProvider,
-	userOperationWithoutGasFields: any,
+	partialUserOperation: Partial<UserOperation>,
 	entryPointAddress: string
 ) => {
 	const gasEstimate = (await bundlerProvider.send(
 		"eth_estimateUserOperationGas",
-		[userOperationWithoutGasFields, entryPointAddress]
+		[partialUserOperation, entryPointAddress]
 	)) as {
 		verificationGasLimit: string;
 		preVerificationGas: string;
@@ -34,39 +33,6 @@
 		maxFeePerGas,
 		maxPriorityFeePerGas,
 	};
-=======
-  provider: ethers.JsonRpcProvider,
-  bundlerProvider: ethers.JsonRpcProvider,
-  partialUserOperation: Partial<UserOperation>,
-  entryPointAddress: string,
-) => {
-  const gasEstimate = (await bundlerProvider.send(
-    "eth_estimateUserOperationGas",
-    [partialUserOperation, entryPointAddress],
-  )) as {
-    verificationGasLimit: string;
-    preVerificationGas: string;
-    callGasLimit: string;
-  };
-
-  const safeVerificationGasLimit =
-    BigInt(gasEstimate.verificationGasLimit) +
-    BigInt(gasEstimate.verificationGasLimit); // + 100% TODO: (merge-ok) why do we have to increase the limit so much for all tests to pass?
-
-  const safePreVerificationGas =
-    BigInt(gasEstimate.preVerificationGas) +
-    BigInt(gasEstimate.preVerificationGas) / 10n; // + 10%
-
-  const { maxFeePerGas, maxPriorityFeePerGas } = await getFeeData(provider);
-
-  return {
-    callGasLimit: gasEstimate.callGasLimit,
-    verificationGasLimit: ethers.toBeHex(safeVerificationGasLimit),
-    preVerificationGas: ethers.toBeHex(safePreVerificationGas),
-    maxFeePerGas,
-    maxPriorityFeePerGas,
-  };
->>>>>>> 29b80997
 };
 
 export async function getFeeData(provider: ethers.Provider) {
