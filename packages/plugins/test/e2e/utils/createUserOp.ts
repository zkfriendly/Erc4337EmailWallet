<<<<<<< HEAD
/* eslint-disable prettier/prettier */
/* eslint-disable @typescript-eslint/comma-dangle */
import { ethers, getBytes, NonceManager, Signer } from "ethers";
=======
import { BigNumberish, BytesLike, ethers, getBytes, NonceManager, Signer } from "ethers";
>>>>>>> 84dc6d1d
import { AddressZero } from "@ethersproject/constants";

import { SafeProxyFactory } from "../../../typechain-types/lib/safe-contracts/contracts/proxies/SafeProxyFactory";
import { Safe } from "../../../typechain-types/lib/safe-contracts/contracts/Safe";
import {
	EntryPoint__factory,
	SafeBlsPlugin,
	SafeWebAuthnPlugin,
} from "../../../typechain-types";
import receiptOf from "./receiptOf";
import { calculateProxyAddress } from "./calculateProxyAddress";
import { getFeeData, getGasEstimates } from "./getGasEstimates";
import sendUserOpAndWait from "./sendUserOpAndWait";
import {
	FactoryParams,
	getUserOpHash,
	PackedUserOperation,
	packUserOp,
	UserOperation,
} from "./userOpUtils";

type Plugin = SafeBlsPlugin | SafeWebAuthnPlugin;

export const generateFactoryParamsAndAddress = async (
	admin: NonceManager,
	owner: NonceManager,
	plugin: Plugin,
	safeSingleton: Safe,
	safeProxyFactory: SafeProxyFactory
) => {
	const pluginAddress = await plugin.getAddress();
	const singletonAddress = await safeSingleton.getAddress();
	const factoryAddress = await safeProxyFactory.getAddress();

	const moduleInitializer = plugin.interface.encodeFunctionData("enableMyself");
	const encodedInitializer = safeSingleton.interface.encodeFunctionData(
		"setup",
		[
			[await owner.getAddress()],
			1,
			pluginAddress,
			moduleInitializer,
			pluginAddress,
			AddressZero,
			0,
			AddressZero,
		]
	);

	const deployedAddress = await calculateProxyAddress(
		safeProxyFactory,
		await safeSingleton.getAddress(),
		encodedInitializer,
		73
	);

	// Native tokens for the pre-fund
	await receiptOf(
		admin.sendTransaction({
			to: deployedAddress,
			value: ethers.parseEther("10"),
		})
	);

	const factoryData = safeProxyFactory.interface.encodeFunctionData(
		"createProxyWithNonce",
		[singletonAddress, encodedInitializer, 73]
	);

	const factoryParams = {
		factory: factoryAddress,
		factoryData,
	};

	return { factoryParams, deployedAddress };
};

export const createUserOperation = async (
<<<<<<< HEAD
	provider: ethers.JsonRpcProvider,
	bundlerProvider: ethers.JsonRpcProvider,
	accountAddress: string,
	factoryParams: FactoryParams,
	userOpCallData: string,
	entryPointAddress: string,
	dummySignature: string
) => {
	const entryPoint = EntryPoint__factory.connect(
		entryPointAddress,
		await provider.getSigner()
	);
	const nonce = await entryPoint.getNonce(accountAddress, "0x00");
	const nonceHex = "0x0" + nonce.toString();

	let userOp: Partial<UserOperation> = {
		sender: accountAddress,
		nonce: nonceHex,
		callData: userOpCallData,
		callGasLimit: "0x00",
		signature: dummySignature,
	};

	if (factoryParams.factory !== "0x") {
		userOp.factory = factoryParams.factory;
		userOp.factoryData = factoryParams.factoryData;
	}

	const {
		callGasLimit,
		verificationGasLimit,
		preVerificationGas,
		maxFeePerGas,
		maxPriorityFeePerGas,
	} = await getGasEstimates(
		provider,
		bundlerProvider,
		userOp,
		entryPointAddress
	);

	const unsignedUserOperation = {
		sender: accountAddress,
		nonce: nonceHex,
		factory: userOp.factory,
		factoryData: userOp.factoryData,
		callData: userOpCallData,
		callGasLimit,
		verificationGasLimit,
		preVerificationGas,
		maxFeePerGas,
		maxPriorityFeePerGas,
		signature: dummySignature,
	} satisfies UserOperation;

	return await ethers.resolveProperties(unsignedUserOperation);
};

export const createAndSendUserOpWithEcdsaSig = async (
	provider: ethers.JsonRpcProvider,
	bundlerProvider: ethers.JsonRpcProvider,
	owner: Signer,
	accountAddress: string,
	factoryParams: FactoryParams,
	userOpCallData: string,
	entryPointAddress: string,
	dummySignature: string
) => {
	const unsignedUserOperation = await createUserOperation(
		provider,
		bundlerProvider,
		accountAddress,
		factoryParams,
		userOpCallData,
		entryPointAddress,
		dummySignature
	);

	const userOpHash = getUserOpHash(
		unsignedUserOperation,
		entryPointAddress,
		Number((await provider.getNetwork()).chainId)
	);

	const userOpSignature = await owner.signMessage(getBytes(userOpHash));

	const userOperation = {
		...unsignedUserOperation,
		signature: userOpSignature,
	};

	return await sendUserOpAndWait(
		userOperation,
		entryPointAddress,
		bundlerProvider
	);
};

export const createAnonAadhaarOperation = async (
	provider: ethers.JsonRpcProvider,
	accountAddress: string,
	userOpCallData: string,
	entryPointAddress: string
) => {
	const entryPoint = EntryPoint__factory.connect(
		entryPointAddress,
		await provider.getSigner()
	);
	const nonce = await entryPoint.getNonce(accountAddress, "0x00");
	const nonceHex = "0x0" + nonce.toString();

	const { maxFeePerGas, maxPriorityFeePerGas } = await getFeeData(provider);

	// Note that gas amount params, such as callGasLimit, verificationGasLimit, preVerificationGas, are constant.
	// This is because it's challenging to have dynamic gas values for userOp due to the following dependency loop issue.
	// Doing gas estimation requires a valid signature in the userOp. Otherwise, the estimation fails.
	// The signautre is an encoded value of zk-proof and signal (userOp Hash), which means signature needs a complete userOp including gas values.
	// If gas values are changed after creating signature, on-chain verification fails as the new userOp hash doesn't match the proof anymore.

	// solution 1: re-create proof but this takes too much time
	// solution 2: have fixed gas values
	// solution 3:
	// - gas estimation with dummy sig to get at least dynamic callGasLimit. ( pimlico offers such an API call )
	// - keep verificationGasLimit & preVerificationGas fixed as they are more or less constant

	// this issue is also problematic when simulation call with valid sig is necessary, e.g. userOp w/ paymaster.

	const unsignedUserOperation = {
		sender: accountAddress,
		nonce: nonceHex,
		factory: undefined,
		factoryData: undefined,
		callData: userOpCallData,
		callGasLimit: ethers.toBeHex(150000n),
		verificationGasLimit: ethers.toBeHex(1000000n),
		preVerificationGas: ethers.toBeHex(200000n),
		maxFeePerGas,
		maxPriorityFeePerGas,
		signature: "0x",
	} satisfies UserOperation;

	return await ethers.resolveProperties(unsignedUserOperation);
};

export const sendUserOpWithAnonAadhaarSig = async (
	bundlerProvider: ethers.JsonRpcProvider,
	entryPointAddress: string,
	unsignedUserOperation: UserOperation,
	userOpSignature: string
) => {
	const userOperation = {
		...unsignedUserOperation,
		signature: userOpSignature,
	};

	return await sendUserOpAndWait(
		userOperation,
		entryPointAddress,
		bundlerProvider
	);
=======
  provider: ethers.JsonRpcProvider,
  bundlerProvider: ethers.JsonRpcProvider,
  accountAddress: string,
  factoryParams: FactoryParams,
  userOpCallData: string,
  entryPointAddress: string,
  dummySignature: string,
  paymaster?: string,
  paymasterPostOpGasLimit?: BigNumberish,
  paymasterData?: BytesLike,
) => {
  const entryPoint = EntryPoint__factory.connect(
    entryPointAddress,
    await provider.getSigner(),
  );
  const nonce = await entryPoint.getNonce(accountAddress, "0x00");
  const nonceHex = "0x0" + nonce.toString();

  let userOp: Partial<UserOperation> = {
    sender: accountAddress,
    nonce: nonceHex,
    callData: userOpCallData,
    callGasLimit: "0x00",
    signature: dummySignature,
  };

  if (factoryParams.factory !== "0x") {
    userOp.factory = factoryParams.factory;
    userOp.factoryData = factoryParams.factoryData;
  }

  const {
    callGasLimit,
    verificationGasLimit,
    preVerificationGas,
    paymasterVerificationGasLimit,
    maxFeePerGas,
    maxPriorityFeePerGas,
  } = await getGasEstimates(
    provider,
    bundlerProvider,
    userOp,
    entryPointAddress,
  );

  const unsignedUserOperation = {
    sender: accountAddress,
    nonce: nonceHex,
    factory: userOp.factory,
    factoryData: userOp.factoryData,
    callData: userOpCallData,
    callGasLimit,
    verificationGasLimit,
    preVerificationGas,
    maxFeePerGas,
    maxPriorityFeePerGas,
    paymaster: paymaster,
    paymasterVerificationGasLimit: paymaster ? paymasterVerificationGasLimit : undefined,
    paymasterPostOpGasLimit: paymasterPostOpGasLimit,
    paymasterData: paymasterData,
    signature: dummySignature,
  } satisfies UserOperation;

  return await ethers.resolveProperties(unsignedUserOperation);
};

export const createAndSendUserOpWithEcdsaSig = async (
  provider: ethers.JsonRpcProvider,
  bundlerProvider: ethers.JsonRpcProvider,
  owner: Signer,
  accountAddress: string,
  factoryParams: FactoryParams,
  userOpCallData: string,
  entryPointAddress: string,
  dummySignature: string,
  paymaster?: string,
  paymasterPostOpGasLimit?: BigNumberish,
  paymasterData?: BytesLike,
) => {
  const unsignedUserOperation = await createUserOperation(
    provider,
    bundlerProvider,
    accountAddress,
    factoryParams,
    userOpCallData,
    entryPointAddress,
    dummySignature,
    paymaster,
    paymasterPostOpGasLimit,
    paymasterData,
  );

  const userOpHash = getUserOpHash(
    unsignedUserOperation,
    entryPointAddress,
    Number((await provider.getNetwork()).chainId),
  );

  const userOpSignature = await owner.signMessage(getBytes(userOpHash));

  const userOperation = {
    ...unsignedUserOperation,
    signature: userOpSignature,
  };

  return await sendUserOpAndWait(
    userOperation,
    entryPointAddress,
    bundlerProvider,
  );
>>>>>>> 84dc6d1d
};<|MERGE_RESOLUTION|>--- conflicted
+++ resolved
@@ -1,10 +1,6 @@
-<<<<<<< HEAD
 /* eslint-disable prettier/prettier */
 /* eslint-disable @typescript-eslint/comma-dangle */
-import { ethers, getBytes, NonceManager, Signer } from "ethers";
-=======
 import { BigNumberish, BytesLike, ethers, getBytes, NonceManager, Signer } from "ethers";
->>>>>>> 84dc6d1d
 import { AddressZero } from "@ethersproject/constants";
 
 import { SafeProxyFactory } from "../../../typechain-types/lib/safe-contracts/contracts/proxies/SafeProxyFactory";
@@ -83,168 +79,6 @@
 };
 
 export const createUserOperation = async (
-<<<<<<< HEAD
-	provider: ethers.JsonRpcProvider,
-	bundlerProvider: ethers.JsonRpcProvider,
-	accountAddress: string,
-	factoryParams: FactoryParams,
-	userOpCallData: string,
-	entryPointAddress: string,
-	dummySignature: string
-) => {
-	const entryPoint = EntryPoint__factory.connect(
-		entryPointAddress,
-		await provider.getSigner()
-	);
-	const nonce = await entryPoint.getNonce(accountAddress, "0x00");
-	const nonceHex = "0x0" + nonce.toString();
-
-	let userOp: Partial<UserOperation> = {
-		sender: accountAddress,
-		nonce: nonceHex,
-		callData: userOpCallData,
-		callGasLimit: "0x00",
-		signature: dummySignature,
-	};
-
-	if (factoryParams.factory !== "0x") {
-		userOp.factory = factoryParams.factory;
-		userOp.factoryData = factoryParams.factoryData;
-	}
-
-	const {
-		callGasLimit,
-		verificationGasLimit,
-		preVerificationGas,
-		maxFeePerGas,
-		maxPriorityFeePerGas,
-	} = await getGasEstimates(
-		provider,
-		bundlerProvider,
-		userOp,
-		entryPointAddress
-	);
-
-	const unsignedUserOperation = {
-		sender: accountAddress,
-		nonce: nonceHex,
-		factory: userOp.factory,
-		factoryData: userOp.factoryData,
-		callData: userOpCallData,
-		callGasLimit,
-		verificationGasLimit,
-		preVerificationGas,
-		maxFeePerGas,
-		maxPriorityFeePerGas,
-		signature: dummySignature,
-	} satisfies UserOperation;
-
-	return await ethers.resolveProperties(unsignedUserOperation);
-};
-
-export const createAndSendUserOpWithEcdsaSig = async (
-	provider: ethers.JsonRpcProvider,
-	bundlerProvider: ethers.JsonRpcProvider,
-	owner: Signer,
-	accountAddress: string,
-	factoryParams: FactoryParams,
-	userOpCallData: string,
-	entryPointAddress: string,
-	dummySignature: string
-) => {
-	const unsignedUserOperation = await createUserOperation(
-		provider,
-		bundlerProvider,
-		accountAddress,
-		factoryParams,
-		userOpCallData,
-		entryPointAddress,
-		dummySignature
-	);
-
-	const userOpHash = getUserOpHash(
-		unsignedUserOperation,
-		entryPointAddress,
-		Number((await provider.getNetwork()).chainId)
-	);
-
-	const userOpSignature = await owner.signMessage(getBytes(userOpHash));
-
-	const userOperation = {
-		...unsignedUserOperation,
-		signature: userOpSignature,
-	};
-
-	return await sendUserOpAndWait(
-		userOperation,
-		entryPointAddress,
-		bundlerProvider
-	);
-};
-
-export const createAnonAadhaarOperation = async (
-	provider: ethers.JsonRpcProvider,
-	accountAddress: string,
-	userOpCallData: string,
-	entryPointAddress: string
-) => {
-	const entryPoint = EntryPoint__factory.connect(
-		entryPointAddress,
-		await provider.getSigner()
-	);
-	const nonce = await entryPoint.getNonce(accountAddress, "0x00");
-	const nonceHex = "0x0" + nonce.toString();
-
-	const { maxFeePerGas, maxPriorityFeePerGas } = await getFeeData(provider);
-
-	// Note that gas amount params, such as callGasLimit, verificationGasLimit, preVerificationGas, are constant.
-	// This is because it's challenging to have dynamic gas values for userOp due to the following dependency loop issue.
-	// Doing gas estimation requires a valid signature in the userOp. Otherwise, the estimation fails.
-	// The signautre is an encoded value of zk-proof and signal (userOp Hash), which means signature needs a complete userOp including gas values.
-	// If gas values are changed after creating signature, on-chain verification fails as the new userOp hash doesn't match the proof anymore.
-
-	// solution 1: re-create proof but this takes too much time
-	// solution 2: have fixed gas values
-	// solution 3:
-	// - gas estimation with dummy sig to get at least dynamic callGasLimit. ( pimlico offers such an API call )
-	// - keep verificationGasLimit & preVerificationGas fixed as they are more or less constant
-
-	// this issue is also problematic when simulation call with valid sig is necessary, e.g. userOp w/ paymaster.
-
-	const unsignedUserOperation = {
-		sender: accountAddress,
-		nonce: nonceHex,
-		factory: undefined,
-		factoryData: undefined,
-		callData: userOpCallData,
-		callGasLimit: ethers.toBeHex(150000n),
-		verificationGasLimit: ethers.toBeHex(1000000n),
-		preVerificationGas: ethers.toBeHex(200000n),
-		maxFeePerGas,
-		maxPriorityFeePerGas,
-		signature: "0x",
-	} satisfies UserOperation;
-
-	return await ethers.resolveProperties(unsignedUserOperation);
-};
-
-export const sendUserOpWithAnonAadhaarSig = async (
-	bundlerProvider: ethers.JsonRpcProvider,
-	entryPointAddress: string,
-	unsignedUserOperation: UserOperation,
-	userOpSignature: string
-) => {
-	const userOperation = {
-		...unsignedUserOperation,
-		signature: userOpSignature,
-	};
-
-	return await sendUserOpAndWait(
-		userOperation,
-		entryPointAddress,
-		bundlerProvider
-	);
-=======
   provider: ethers.JsonRpcProvider,
   bundlerProvider: ethers.JsonRpcProvider,
   accountAddress: string,
@@ -256,25 +90,25 @@
   paymasterPostOpGasLimit?: BigNumberish,
   paymasterData?: BytesLike,
 ) => {
-  const entryPoint = EntryPoint__factory.connect(
-    entryPointAddress,
-    await provider.getSigner(),
-  );
-  const nonce = await entryPoint.getNonce(accountAddress, "0x00");
-  const nonceHex = "0x0" + nonce.toString();
-
-  let userOp: Partial<UserOperation> = {
-    sender: accountAddress,
-    nonce: nonceHex,
-    callData: userOpCallData,
-    callGasLimit: "0x00",
-    signature: dummySignature,
-  };
-
-  if (factoryParams.factory !== "0x") {
-    userOp.factory = factoryParams.factory;
-    userOp.factoryData = factoryParams.factoryData;
-  }
+	const entryPoint = EntryPoint__factory.connect(
+		entryPointAddress,
+		await provider.getSigner()
+	);
+	const nonce = await entryPoint.getNonce(accountAddress, "0x00");
+	const nonceHex = "0x0" + nonce.toString();
+
+	let userOp: Partial<UserOperation> = {
+		sender: accountAddress,
+		nonce: nonceHex,
+		callData: userOpCallData,
+		callGasLimit: "0x00",
+		signature: dummySignature,
+	};
+
+	if (factoryParams.factory !== "0x") {
+		userOp.factory = factoryParams.factory;
+		userOp.factoryData = factoryParams.factoryData;
+	}
 
   const {
     callGasLimit,
@@ -308,7 +142,7 @@
     signature: dummySignature,
   } satisfies UserOperation;
 
-  return await ethers.resolveProperties(unsignedUserOperation);
+	return await ethers.resolveProperties(unsignedUserOperation);
 };
 
 export const createAndSendUserOpWithEcdsaSig = async (
@@ -337,23 +171,86 @@
     paymasterData,
   );
 
-  const userOpHash = getUserOpHash(
-    unsignedUserOperation,
-    entryPointAddress,
-    Number((await provider.getNetwork()).chainId),
-  );
-
-  const userOpSignature = await owner.signMessage(getBytes(userOpHash));
-
-  const userOperation = {
-    ...unsignedUserOperation,
-    signature: userOpSignature,
-  };
-
-  return await sendUserOpAndWait(
-    userOperation,
-    entryPointAddress,
-    bundlerProvider,
-  );
->>>>>>> 84dc6d1d
+	const userOpHash = getUserOpHash(
+		unsignedUserOperation,
+		entryPointAddress,
+		Number((await provider.getNetwork()).chainId)
+	);
+
+	const userOpSignature = await owner.signMessage(getBytes(userOpHash));
+
+	const userOperation = {
+		...unsignedUserOperation,
+		signature: userOpSignature,
+	};
+
+	return await sendUserOpAndWait(
+		userOperation,
+		entryPointAddress,
+		bundlerProvider
+	);
+};
+
+export const createAnonAadhaarOperation = async (
+	provider: ethers.JsonRpcProvider,
+	accountAddress: string,
+	userOpCallData: string,
+	entryPointAddress: string
+) => {
+	const entryPoint = EntryPoint__factory.connect(
+		entryPointAddress,
+		await provider.getSigner()
+	);
+	const nonce = await entryPoint.getNonce(accountAddress, "0x00");
+	const nonceHex = "0x0" + nonce.toString();
+
+	const { maxFeePerGas, maxPriorityFeePerGas } = await getFeeData(provider);
+
+	// Note that gas amount params, such as callGasLimit, verificationGasLimit, preVerificationGas, are constant.
+	// This is because it's challenging to have dynamic gas values for userOp due to the following dependency loop issue.
+	// Doing gas estimation requires a valid signature in the userOp. Otherwise, the estimation fails.
+	// The signautre is an encoded value of zk-proof and signal (userOp Hash), which means signature needs a complete userOp including gas values.
+	// If gas values are changed after creating signature, on-chain verification fails as the new userOp hash doesn't match the proof anymore.
+
+	// solution 1: re-create proof but this takes too much time
+	// solution 2: have fixed gas values
+	// solution 3:
+	// - gas estimation with dummy sig to get at least dynamic callGasLimit. ( pimlico offers such an API call )
+	// - keep verificationGasLimit & preVerificationGas fixed as they are more or less constant
+
+	// this issue is also problematic when simulation call with valid sig is necessary, e.g. userOp w/ paymaster.
+
+	const unsignedUserOperation = {
+		sender: accountAddress,
+		nonce: nonceHex,
+		factory: undefined,
+		factoryData: undefined,
+		callData: userOpCallData,
+		callGasLimit: ethers.toBeHex(150000n),
+		verificationGasLimit: ethers.toBeHex(1000000n),
+		preVerificationGas: ethers.toBeHex(200000n),
+		maxFeePerGas,
+		maxPriorityFeePerGas,
+		signature: "0x",
+	} satisfies UserOperation;
+
+	return await ethers.resolveProperties(unsignedUserOperation);
+};
+
+export const sendUserOpWithAnonAadhaarSig = async (
+	bundlerProvider: ethers.JsonRpcProvider,
+	entryPointAddress: string,
+	unsignedUserOperation: UserOperation,
+	userOpSignature: string
+) => {
+	const userOperation = {
+		...unsignedUserOperation,
+		signature: userOpSignature,
+	};
+
+	return await sendUserOpAndWait(
+		userOperation,
+		entryPointAddress,
+		bundlerProvider
+	);
 };